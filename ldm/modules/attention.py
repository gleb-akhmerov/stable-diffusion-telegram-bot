from inspect import isfunction
import math
import torch
import torch.nn.functional as F
from torch import nn, einsum
from einops import rearrange, repeat

from ldm.modules.diffusionmodules.util import checkpoint


def exists(val):
    return val is not None


def uniq(arr):
    return{el: True for el in arr}.keys()


def default(val, d):
    if exists(val):
        return val
    return d() if isfunction(d) else d


def max_neg_value(t):
    return -torch.finfo(t.dtype).max


def init_(tensor):
    dim = tensor.shape[-1]
    std = 1 / math.sqrt(dim)
    tensor.uniform_(-std, std)
    return tensor


# feedforward
class GEGLU(nn.Module):
    def __init__(self, dim_in, dim_out):
        super().__init__()
        self.proj = nn.Linear(dim_in, dim_out * 2)

    def forward(self, x):
        x, gate = self.proj(x).chunk(2, dim=-1)
        return x * F.gelu(gate)


class FeedForward(nn.Module):
    def __init__(self, dim, dim_out=None, mult=4, glu=False, dropout=0.):
        super().__init__()
        inner_dim = int(dim * mult)
        dim_out = default(dim_out, dim)
        project_in = nn.Sequential(
            nn.Linear(dim, inner_dim),
            nn.GELU()
        ) if not glu else GEGLU(dim, inner_dim)

        self.net = nn.Sequential(
            project_in,
            nn.Dropout(dropout),
            nn.Linear(inner_dim, dim_out)
        )

    def forward(self, x):
        return self.net(x)


def zero_module(module):
    """
    Zero out the parameters of a module and return it.
    """
    for p in module.parameters():
        p.detach().zero_()
    return module


def Normalize(in_channels):
    return torch.nn.GroupNorm(num_groups=32, num_channels=in_channels, eps=1e-6, affine=True)


class LinearAttention(nn.Module):
    def __init__(self, dim, heads=4, dim_head=32):
        super().__init__()
        self.heads = heads
        hidden_dim = dim_head * heads
        self.to_qkv = nn.Conv2d(dim, hidden_dim * 3, 1, bias = False)
        self.to_out = nn.Conv2d(hidden_dim, dim, 1)

    def forward(self, x):
        b, c, h, w = x.shape
        qkv = self.to_qkv(x)
        q, k, v = rearrange(qkv, 'b (qkv heads c) h w -> qkv b heads c (h w)', heads = self.heads, qkv=3)
        k = k.softmax(dim=-1)  
        context = torch.einsum('bhdn,bhen->bhde', k, v)
        out = torch.einsum('bhde,bhdn->bhen', context, q)
        out = rearrange(out, 'b heads c (h w) -> b (heads c) h w', heads=self.heads, h=h, w=w)
        return self.to_out(out)


class SpatialSelfAttention(nn.Module):
    def __init__(self, in_channels):
        super().__init__()
        self.in_channels = in_channels

        self.norm = Normalize(in_channels)
        self.q = torch.nn.Conv2d(in_channels,
                                 in_channels,
                                 kernel_size=1,
                                 stride=1,
                                 padding=0)
        self.k = torch.nn.Conv2d(in_channels,
                                 in_channels,
                                 kernel_size=1,
                                 stride=1,
                                 padding=0)
        self.v = torch.nn.Conv2d(in_channels,
                                 in_channels,
                                 kernel_size=1,
                                 stride=1,
                                 padding=0)
        self.proj_out = torch.nn.Conv2d(in_channels,
                                        in_channels,
                                        kernel_size=1,
                                        stride=1,
                                        padding=0)

    def forward(self, x):
        h_ = x
        h_ = self.norm(h_)
        q = self.q(h_)
        k = self.k(h_)
        v = self.v(h_)

        # compute attention
        b,c,h,w = q.shape
        q = rearrange(q, 'b c h w -> b (h w) c')
        k = rearrange(k, 'b c h w -> b c (h w)')
        w_ = torch.einsum('bij,bjk->bik', q, k)

        w_ = w_ * (int(c)**(-0.5))
        w_ = torch.nn.functional.softmax(w_, dim=2)

        # attend to values
        v = rearrange(v, 'b c h w -> b c (h w)')
        w_ = rearrange(w_, 'b i j -> b j i')
        h_ = torch.einsum('bij,bjk->bik', v, w_)
        h_ = rearrange(h_, 'b c (h w) -> b c h w', h=h)
        h_ = self.proj_out(h_)

        return x+h_


class CrossAttention(nn.Module):
    def __init__(self, query_dim, context_dim=None, heads=8, dim_head=64, dropout=0., att_step=4):
        super().__init__()
        inner_dim = dim_head * heads
        context_dim = default(context_dim, query_dim)

        self.scale = dim_head ** -0.5
        self.heads = heads
        self.att_step = att_step

        self.to_q = nn.Linear(query_dim, inner_dim, bias=False)
        self.to_k = nn.Linear(context_dim, inner_dim, bias=False)
        self.to_v = nn.Linear(context_dim, inner_dim, bias=False)

        self.to_out = nn.Sequential(
            nn.Linear(inner_dim, query_dim),
            nn.Dropout(dropout)
        )

    def forward(self, x, context=None, mask=None):
        h = self.heads

        q = self.to_q(x)
        context = default(context, x)
        k = self.to_k(context)
        v = self.to_v(context)
        del context, x
<<<<<<< HEAD
=======

>>>>>>> c56b4932
        q, k, v = map(lambda t: rearrange(t, 'b n (h d) -> (b h) n d', h=h), (q, k, v))

        sim = einsum('b i d, b j d -> b i j', q, k) * self.scale  # (8, 4096, 40)
        del q, k

        if exists(mask):
            mask = rearrange(mask, 'b ... -> b (...)')
            max_neg_value = -torch.finfo(sim.dtype).max
            mask = repeat(mask, 'b j -> (b h) () j', h=h)
            sim.masked_fill_(~mask, max_neg_value)
            del mask

        # attention, what we cannot get enough of, by halves
<<<<<<< HEAD
        att_step = self.att_step
        limit = sim.shape[0]
        for i in range (0, limit, att_step):
            sim[i:i+att_step] = sim[i:i+att_step].softmax(dim=-1)


=======
        sim[4:] = sim[4:].softmax(dim=-1)
        sim[:4] = sim[:4].softmax(dim=-1)

>>>>>>> c56b4932
        sim = einsum('b i j, b j d -> b i d', sim, v)
        sim = rearrange(sim, '(b h) n d -> b n (h d)', h=h)
        return self.to_out(sim)


class BasicTransformerBlock(nn.Module):
    def __init__(self, dim, n_heads, d_head, dropout=0., context_dim=None, gated_ff=True, checkpoint=True):
        super().__init__()
        self.attn1 = CrossAttention(query_dim=dim, heads=n_heads, dim_head=d_head, dropout=dropout)  # is a self-attention
        self.ff = FeedForward(dim, dropout=dropout, glu=gated_ff)
        self.attn2 = CrossAttention(query_dim=dim, context_dim=context_dim,
                                    heads=n_heads, dim_head=d_head, dropout=dropout)  # is self-attn if context is none
        self.norm1 = nn.LayerNorm(dim)
        self.norm2 = nn.LayerNorm(dim)
        self.norm3 = nn.LayerNorm(dim)
        self.checkpoint = checkpoint

    def forward(self, x, context=None):
        return checkpoint(self._forward, (x, context), self.parameters(), self.checkpoint)

    def _forward(self, x, context=None):
        x = self.attn1(self.norm1(x)) + x
        x = self.attn2(self.norm2(x), context=context) + x
        x = self.ff(self.norm3(x)) + x
        return x


class SpatialTransformer(nn.Module):
    """
    Transformer block for image-like data.
    First, project the input (aka embedding)
    and reshape to b, t, d.
    Then apply standard transformer action.
    Finally, reshape to image
    """
    def __init__(self, in_channels, n_heads, d_head,
                 depth=1, dropout=0., context_dim=None):
        super().__init__()
        self.in_channels = in_channels
        inner_dim = n_heads * d_head
        self.norm = Normalize(in_channels)

        self.proj_in = nn.Conv2d(in_channels,
                                 inner_dim,
                                 kernel_size=1,
                                 stride=1,
                                 padding=0)

        self.transformer_blocks = nn.ModuleList(
            [BasicTransformerBlock(inner_dim, n_heads, d_head, dropout=dropout, context_dim=context_dim)
                for d in range(depth)]
        )

        self.proj_out = zero_module(nn.Conv2d(inner_dim,
                                              in_channels,
                                              kernel_size=1,
                                              stride=1,
                                              padding=0))

    def forward(self, x, context=None):
        # note: if no context is given, cross-attention defaults to self-attention
        b, c, h, w = x.shape
        x_in = x
        x = self.norm(x)
        x = self.proj_in(x)
        x = rearrange(x, 'b c h w -> b (h w) c')
        for block in self.transformer_blocks:
            x = block(x, context=context)
        x = rearrange(x, 'b (h w) c -> b c h w', h=h, w=w)
        x = self.proj_out(x)
        return x + x_in<|MERGE_RESOLUTION|>--- conflicted
+++ resolved
@@ -176,10 +176,7 @@
         k = self.to_k(context)
         v = self.to_v(context)
         del context, x
-<<<<<<< HEAD
-=======
-
->>>>>>> c56b4932
+
         q, k, v = map(lambda t: rearrange(t, 'b n (h d) -> (b h) n d', h=h), (q, k, v))
 
         sim = einsum('b i d, b j d -> b i j', q, k) * self.scale  # (8, 4096, 40)
@@ -192,19 +189,12 @@
             sim.masked_fill_(~mask, max_neg_value)
             del mask
 
-        # attention, what we cannot get enough of, by halves
-<<<<<<< HEAD
+        # attention, what we cannot get enough of, by chunks
         att_step = self.att_step
         limit = sim.shape[0]
         for i in range (0, limit, att_step):
             sim[i:i+att_step] = sim[i:i+att_step].softmax(dim=-1)
 
-
-=======
-        sim[4:] = sim[4:].softmax(dim=-1)
-        sim[:4] = sim[:4].softmax(dim=-1)
-
->>>>>>> c56b4932
         sim = einsum('b i j, b j d -> b i d', sim, v)
         sim = rearrange(sim, '(b h) n d -> b n (h d)', h=h)
         return self.to_out(sim)
